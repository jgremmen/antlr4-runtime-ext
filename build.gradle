--- conflicted
+++ resolved
@@ -12,11 +12,7 @@
 
 description 'ANTLR4 Runtime Extensions'
 group 'de.sayayi.lib'
-<<<<<<< HEAD
-version '0.5.1'
-=======
-version '0.5.2-SNAPSHOT'
->>>>>>> 4e595754
+version '0.5.2'
 
 
 def antlr4Version = '4.13.2'
